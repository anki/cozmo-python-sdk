#!/usr/bin/env python3

# Copyright (c) 2016 Anki, Inc.
#
# Licensed under the Apache License, Version 2.0 (the "License");
# you may not use this file except in compliance with the License.
# You may obtain a copy of the License in the file LICENSE.txt or at
#
#     http://www.apache.org/licenses/LICENSE-2.0
#
# Unless required by applicable law or agreed to in writing, software
# distributed under the License is distributed on an "AS IS" BASIS,
# WITHOUT WARRANTIES OR CONDITIONS OF ANY KIND, either express or implied.
# See the License for the specific language governing permissions and
# limitations under the License.

'''Control Cozmo using a webpage on your computer.

This example lets you control Cozmo by Remote Control, using a webpage served by Flask.
'''

import asyncio
import io
import json
import math
import requests
import sys

sys.path.append('../lib/')
import flask_helpers
import cozmo


try:
    from flask import Flask, request
except ImportError:
    sys.exit("Cannot import from flask: Do `pip3 install --user flask` to install")

try:
    from PIL import Image, ImageDraw
except ImportError:
    sys.exit("Cannot import from PIL: Do `pip3 install --user Pillow` to install")

try:
    import requests
except ImportError:
    sys.exit("Cannot import from requests: Do `pip3 install --user requests` to install")


DEBUG_ANNOTATIONS_DISABLED = 0
DEBUG_ANNOTATIONS_ENABLED_VISION = 1
DEBUG_ANNOTATIONS_ENABLED_ALL = 2


# Annotator for displaying RobotState (position, etc.) on top of the camera feed
class RobotStateDisplay(cozmo.annotate.Annotator):
    def apply(self, image, scale):
        d = ImageDraw.Draw(image)

        bounds = [3, 0, image.width, image.height]

        def print_line(text_line):
            text = cozmo.annotate.ImageText(text_line, position=cozmo.annotate.TOP_LEFT, outline_color='black', color='lightblue')
            text.render(d, bounds)
            TEXT_HEIGHT = 11
            bounds[1] += TEXT_HEIGHT

        robot = self.world.robot  # type: cozmo.robot.Robot

        # Display the Pose info for the robot

        pose = robot.pose
        print_line('Pose: Pos = <%.1f, %.1f, %.1f>' % pose.position.x_y_z)
        print_line('Pose: Rot quat = <%.1f, %.1f, %.1f, %.1f>' % pose.rotation.q0_q1_q2_q3)
        print_line('Pose: angle_z = %.1f' % pose.rotation.angle_z.degrees)
        print_line('Pose: origin_id: %s' % pose.origin_id)

        # Display the Accelerometer and Gyro data for the robot

        print_line('Accelmtr: <%.1f, %.1f, %.1f>' % robot.accelerometer.x_y_z)
        print_line('Gyro: <%.1f, %.1f, %.1f>' % robot.gyro.x_y_z)

        # Display the Accelerometer and Gyro data for the mobile device

        if robot.device_accel_raw is not None:
            print_line('Device Acc Raw: <%.2f, %.2f, %.2f>' % robot.device_accel_raw.x_y_z)
        if robot.device_accel_user is not None:
            print_line('Device Acc User: <%.2f, %.2f, %.2f>' % robot.device_accel_user.x_y_z)
        if robot.device_gyro is not None:
            mat = robot.device_gyro.to_matrix()
            print_line('Device Gyro Up: <%.2f, %.2f, %.2f>' % mat.up_xyz)
            print_line('Device Gyro Fwd: <%.2f, %.2f, %.2f>' % mat.forward_xyz)
            print_line('Device Gyro Left: <%.2f, %.2f, %.2f>' % mat.left_xyz)


def create_default_image(image_width, image_height, do_gradient=False):
    '''Create a place-holder PIL image to use until we have a live feed from Cozmo'''
    image_bytes = bytearray([0x70, 0x70, 0x70]) * image_width * image_height

    if do_gradient:
        i = 0
        for y in range(image_height):
            for x in range(image_width):
                image_bytes[i] = int(255.0 * (x / image_width))   # R
                image_bytes[i+1] = int(255.0 * (y / image_height))  # G
                image_bytes[i+2] = 0                                # B
                i += 3

    image = Image.frombytes('RGB', (image_width, image_height), bytes(image_bytes))
    return image


flask_app = Flask(__name__)
remote_control_cozmo = None
_default_camera_image = create_default_image(320, 240)
_is_mouse_look_enabled_by_default = False
_is_device_gyro_mode_enabled_by_default = False
_gyro_driving_deadzone_ratio = 0.025

_display_debug_annotations = DEBUG_ANNOTATIONS_ENABLED_ALL


def remap_to_range(x, x_min, x_max, out_min, out_max):
    '''convert x (in x_min..x_max range) to out_min..out_max range'''
    if x < x_min:
        return out_min
    elif x > x_max:
        return out_max
    else:
        ratio = (x - x_min) / (x_max - x_min)
        return out_min + ratio * (out_max - out_min)


class RemoteControlCozmo:

    def __init__(self, coz):
        self.cozmo = coz

        self.drive_forwards = 0
        self.drive_back = 0
        self.turn_left = 0
        self.turn_right = 0
        self.lift_up = 0
        self.lift_down = 0
        self.head_up = 0
        self.head_down = 0

        self.go_fast = 0
        self.go_slow = 0

        self.is_mouse_look_enabled = _is_mouse_look_enabled_by_default
        self.is_device_gyro_mode_enabled = _is_device_gyro_mode_enabled_by_default
        self.mouse_dir = 0

        all_anim_names = list(self.cozmo.anim_names)
        all_anim_names.sort()
        self.anim_names = []

        # Hide a few specific test animations that don't behave well
        bad_anim_names = [
            "ANIMATION_TEST",
            "soundTestAnim"]

        for anim_name in all_anim_names:
            if anim_name not in bad_anim_names:
                self.anim_names.append(anim_name)

        default_anims_for_keys = ["anim_bored_01",  # 0
                                  "id_poked_giggle",  # 1
                                  "anim_pounce_success_02",  # 2
                                  "anim_bored_event_02",  # 3
                                  "anim_bored_event_03",  # 4
                                  "anim_petdetection_cat_01",  # 5
                                  "anim_petdetection_dog_03",  # 6
                                  "anim_reacttoface_unidentified_02",  # 7
                                  "anim_upgrade_reaction_lift_01",  # 8
                                  "anim_speedtap_wingame_intensity02_01"  # 9
                                 ]

        self.anim_index_for_key = [0] * 10
        kI = 0
        for default_key in default_anims_for_keys:
            try:
                anim_idx = self.anim_names.index(default_key)
            except ValueError:
                print("Error: default_anim %s is not in the list of animations" % default_key)
                anim_idx = kI
            self.anim_index_for_key[kI] = anim_idx
            kI += 1


        self.action_queue = []
        self.text_to_say = "Hi I'm Cozmo"


    def set_anim(self, key_index, anim_index):
        self.anim_index_for_key[key_index] = anim_index


    def handle_mouse(self, mouse_x, mouse_y, delta_x, delta_y, is_button_down):
        '''Called whenever mouse moves
            mouse_x, mouse_y are in in 0..1 range (0,0 = top left, 1,1 = bottom right of window)
            delta_x, delta_y are the change in mouse_x/y since the last update
        '''
        if self.is_mouse_look_enabled:
            mouse_sensitivity = 1.5 # higher = more twitchy
            self.mouse_dir = remap_to_range(mouse_x, 0.0, 1.0, -mouse_sensitivity, mouse_sensitivity)
            self.update_mouse_driving()

            desired_head_angle = remap_to_range(mouse_y, 0.0, 1.0, 45, -25)
            head_angle_delta = desired_head_angle - self.cozmo.head_angle.degrees
            head_vel = head_angle_delta * 0.03
            self.cozmo.move_head(head_vel)


    def set_mouse_look_enabled(self, is_mouse_look_enabled):
        was_mouse_look_enabled = self.is_mouse_look_enabled
        self.is_mouse_look_enabled = is_mouse_look_enabled
        if not is_mouse_look_enabled:
            # cancel any current mouse-look turning
            self.mouse_dir = 0
            if was_mouse_look_enabled:
                self.update_mouse_driving()
                self.update_head()


    def handle_key(self, key_code, is_shift_down, is_ctrl_down, is_alt_down, is_key_down):
        '''Called on any key press or release
           Holding a key down may result in repeated handle_key calls with is_key_down==True
        '''

        # Update desired speed / fidelity of actions based on shift/alt being held
        was_go_fast = self.go_fast
        was_go_slow = self.go_slow

        self.go_fast = is_shift_down
        self.go_slow = is_alt_down

        speed_changed = (was_go_fast != self.go_fast) or (was_go_slow != self.go_slow)

        # Update state of driving intent from keyboard, and if anything changed then call update_driving
        update_driving = True
        if key_code == ord('W'):
            self.drive_forwards = is_key_down
        elif key_code == ord('S'):
            self.drive_back = is_key_down
        elif key_code == ord('A'):
            self.turn_left = is_key_down
        elif key_code == ord('D'):
            self.turn_right = is_key_down
        else:
            if not speed_changed:
                update_driving = False

        # Update state of lift move intent from keyboard, and if anything changed then call update_lift
        update_lift = True
        if key_code == ord('R'):
            self.lift_up = is_key_down
        elif key_code == ord('F'):
            self.lift_down = is_key_down
        else:
            if not speed_changed:
                update_lift = False

        # Update state of head move intent from keyboard, and if anything changed then call update_head
        update_head = True
        if key_code == ord('T'):
            self.head_up = is_key_down
        elif key_code == ord('G'):
            self.head_down = is_key_down
        else:
            if not speed_changed:
                update_head = False

        # Update driving, head and lift as appropriate
        if update_driving:
            self.update_mouse_driving()
        if update_head:
            self.update_head()
        if update_lift:
            self.update_lift()

        # Handle any keys being released (e.g. the end of a key-click)
        if not is_key_down:
            if (key_code >= ord('0')) and (key_code <= ord('9')):
                anim_name = self.key_code_to_anim_name(key_code)
                self.play_animation(anim_name)
            elif key_code == ord(' '):
                self.say_text(self.text_to_say)


    def key_code_to_anim_name(self, key_code):
        key_num = key_code - ord('0')
        anim_num = self.anim_index_for_key[key_num]
        anim_name = self.anim_names[anim_num]
        return anim_name


    def func_to_name(self, func):
        if func == self.try_say_text:
            return "say_text"
        elif func == self.try_play_anim:
            return "play_anim"
        else:
            return "UNKNOWN"


    def action_to_text(self, action):
        func, args = action
        return self.func_to_name(func) + "( " + str(args) + " )"


    def action_queue_to_text(self, action_queue):
        out_text = ""
        i = 0
        for action in action_queue:
            out_text += "[" + str(i) + "] " + self.action_to_text(action)
            i += 1
        return out_text


    def queue_action(self, new_action):
        if len(self.action_queue) > 10:
            self.action_queue.pop(0)
        self.action_queue.append(new_action)


    def try_say_text(self, text_to_say):
        try:
            self.cozmo.say_text(text_to_say)
            return True
        except cozmo.exceptions.RobotBusy:
            return False


    def try_play_anim(self, anim_name):
        try:
            self.cozmo.play_anim(name=anim_name)
            return True
        except cozmo.exceptions.RobotBusy:
            return False


    def say_text(self, text_to_say):
        self.queue_action((self.try_say_text, text_to_say))
        self.update()


    def play_animation(self, anim_name):
        self.queue_action((self.try_play_anim, anim_name))
        self.update()


    def update(self):
        '''Try and execute the next queued action'''
        if len(self.action_queue) > 0:
            queued_action, action_args = self.action_queue[0]
            if queued_action(action_args):
                self.action_queue.pop(0)
        # Update gyro
        if self.is_device_gyro_mode_enabled and self.cozmo.device_gyro:
            self.update_gyro_driving()


    def pick_speed(self, fast_speed, mid_speed, slow_speed):
        if self.go_fast:
            if not self.go_slow:
                return fast_speed
        elif self.go_slow:
            return slow_speed
        return mid_speed


    def update_lift(self):
        lift_speed = self.pick_speed(8, 4, 2)
        lift_vel = (self.lift_up - self.lift_down) * lift_speed
        self.cozmo.move_lift(lift_vel)


    def update_head(self):
        if not self.is_mouse_look_enabled:
            head_speed = self.pick_speed(2, 1, 0.5)
            head_vel = (self.head_up - self.head_down) * head_speed
            self.cozmo.move_head(head_vel)

    def scale_deadzone(self, value, deadzone, maximum):
        if math.fabs(value) > deadzone:
            adjustment = math.copysign(deadzone, value)
            scaleFactor = maximum / (maximum - deadzone)
            return (value - adjustment) * scaleFactor
        else:
            return 0

    def update_gyro_driving(self):
        pitch, yaw, roll = self.cozmo.device_gyro.euler_angles
        # these are multiplied by 2 because 90 degress feels better for full velocity than 180 degrees
        drive_dir = self.scale_deadzone(pitch/math.pi, _gyro_driving_deadzone_ratio, 1) * 2
        turn_dir = self.scale_deadzone(roll/math.pi, _gyro_driving_deadzone_ratio, 1) * 2

        forward_speed = 250
        turn_speed = 250
        wheel_acceleration = 250

        l_wheel_speed = (drive_dir * forward_speed) + (turn_speed * turn_dir)
        r_wheel_speed = (drive_dir * forward_speed) - (turn_speed * turn_dir)

        self.cozmo.drive_wheels(l_wheel_speed, r_wheel_speed, wheel_acceleration, wheel_acceleration)

    def update_mouse_driving(self):
        drive_dir = (self.drive_forwards - self.drive_back)

        if (drive_dir > 0.1) and self.cozmo.is_on_charger:
            # cozmo is stuck on the charger, and user is trying to drive off - issue an explicit drive off action
            try:
                # don't wait for action to complete - we don't want to block the other updates (camera etc.)
                self.cozmo.drive_off_charger_contacts()
            except cozmo.exceptions.RobotBusy:
                # Robot is busy doing another action - try again next time we get a drive impulse
                pass

        turn_dir = (self.turn_right - self.turn_left) + self.mouse_dir
        if drive_dir < 0:
            # It feels more natural to turn the opposite way when reversing
            turn_dir = -turn_dir

        forward_speed = self.pick_speed(150, 75, 50)
        turn_speed = self.pick_speed(100, 50, 30)

        l_wheel_speed = (drive_dir * forward_speed) + (turn_speed * turn_dir)
        r_wheel_speed = (drive_dir * forward_speed) - (turn_speed * turn_dir)

        self.cozmo.drive_wheels(l_wheel_speed, r_wheel_speed, l_wheel_speed*4, r_wheel_speed*4 )

def get_anim_sel_drop_down(selectorIndex):
    html_text = '''<select onchange="handleDropDownSelect(this)" name="animSelector''' + str(selectorIndex) + '''">'''
    i = 0
    for anim_name in remote_control_cozmo.anim_names:
        is_selected_item = (i == remote_control_cozmo.anim_index_for_key[selectorIndex])
        selected_text = ''' selected="selected"''' if is_selected_item else ""
        html_text += '''<option value=''' + str(i) + selected_text + '''>''' + anim_name + '''</option>'''
        i += 1
    html_text += '''</select>'''
    return html_text


def get_anim_sel_drop_downs():
    html_text = ""
    for i in range(10):
        # list keys 1..9,0 as that's the layout on the keyboard
        key = i+1 if (i<9) else 0
        html_text += str(key) + ''': ''' + get_anim_sel_drop_down(key) + '''<br>'''
    return html_text


def to_js_bool_string(bool_value):
    return "true" if bool_value else "false"


@flask_app.route("/")
def handle_index_page():
    return '''
    <html>
        <head>
            <title>remote_control_cozmo.py display</title>
        </head>
        <body>
            <h1>Remote Control Cozmo</h1>
            <table>
                <tr>
                    <td valign = top>
                        <div id="cozmoImageMicrosoftWarning" style="display: none;color: #ff9900; text-align: center;">Video feed performance is better in Chrome or Firefox due to mjpeg limitations in this browser</div>
                        <img src="cozmoImage" id="cozmoImageId" width=640 height=480>
                        <div id="DebugInfoId"></div>
                    </td>
                    <td width=30></td>
                    <td valign=top>
                        <h2>Controls:</h2>

                        <h3>Driving:</h3>

                        <b>W A S D</b> : Drive Forwards / Left / Back / Right<br><br>
                        <b>Q</b> : Toggle Mouse Look: <button id="mouseLookId" onClick=onMouseLookButtonClicked(this) style="font-size: 14px">Default</button><br>
                        <b>Mouse</b> : Move in browser window to aim<br>
                        (steer and head angle)<br>
                        (similar to an FPS game)<br>
                        <br>
                        <b>T</b> : Move Head Up<br>
                        <b>G</b> : Move Head Down<br>

                        <h3>Lift:</h3>
                        <b>R</b> : Move Lift Up<br>
                        <b>F</b>: Move Lift Down<br>
                        <h3>General:</h3>
                        <b>Shift</b> : Hold to Move Faster (Driving, Head and Lift)<br>
                        <b>Alt</b> : Hold to Move Slower (Driving, Head and Lift)<br>
                        <b>L</b> : Toggle IR Headlight: <button id="headlightId" onClick=onHeadlightButtonClicked(this) style="font-size: 14px">Default</button><br>
                        <b>O</b> : Toggle Debug Annotations: <button id="debugAnnotationsId" onClick=onDebugAnnotationsButtonClicked(this) style="font-size: 14px">Default</button><br>
                        <b>P</b> : Toggle Free Play mode: <button id="freeplayId" onClick=onFreeplayButtonClicked(this) style="font-size: 14px">Default</button><br>
                        <b>Y</b> : Toggle Device Gyro mode: <button id="deviceGyroId" onClick=onDeviceGyroButtonClicked(this) style="font-size: 14px">Default</button><br>
                        <h3>Play Animations</h3>
                        <b>0 .. 9</b> : Play Animation mapped to that key<br>
                        <h3>Talk</h3>
                        <b>Space</b> : Say <input type="text" name="sayText" id="sayTextId" value="''' + remote_control_cozmo.text_to_say + '''" onchange=handleTextInput(this)>
                    </td>
                    <td width=30></td>
                    <td valign=top>
                    <h2>Animation key mappings:</h2>
                    ''' + get_anim_sel_drop_downs() + '''<br>
                    </td>
                </tr>
            </table>

            <script type="text/javascript">
                var gLastClientX = -1
                var gLastClientY = -1
                var gIsMouseLookEnabled = '''+ to_js_bool_string(_is_mouse_look_enabled_by_default) + '''
                var gAreDebugAnnotationsEnabled = '''+ str(_display_debug_annotations) + '''
                var gIsHeadlightEnabled = false
                var gIsFreeplayEnabled = false
<<<<<<< HEAD
                var gIsDeviceGyroEnabled = false
=======
                var gUserAgent = window.navigator.userAgent;
                var gIsMicrosoftBrowser = gUserAgent.indexOf('MSIE ') > 0 || gUserAgent.indexOf('Trident/') > 0 || gUserAgent.indexOf('Edge/') > 0;
                var gSkipFrame = false;

                if (gIsMicrosoftBrowser) {
                    document.getElementById("cozmoImageMicrosoftWarning").style.display = "block";
                }
>>>>>>> f3f3eb7d

                function postHttpRequest(url, dataSet)
                {
                    var xhr = new XMLHttpRequest();
                    xhr.open("POST", url, true);
                    xhr.send( JSON.stringify( dataSet ) );
                }

                function updateCozmo()
                {
<<<<<<< HEAD
=======
                    if (gIsMicrosoftBrowser && !gSkipFrame) {
                        // IE doesn't support MJPEG, so we need to ping the server for more images.
                        // Though, if this happens too frequently, the controls will be unresponsive.
                        gSkipFrame = true;
                        document.getElementById("cozmoImageId").src="cozmoImage?" + (new Date()).getTime();
                    } else if (gSkipFrame) {
                        gSkipFrame = false;
                    }
>>>>>>> f3f3eb7d
                    var xhr = new XMLHttpRequest();
                    xhr.onreadystatechange = function() {
                        if (xhr.readyState == XMLHttpRequest.DONE) {
                            document.getElementById("DebugInfoId").innerHTML = xhr.responseText
                        }
                    }

                    xhr.open("POST", "updateCozmo", true);
                    xhr.send( null );
                    setTimeout(updateCozmo , 60);
                }
                setTimeout(updateCozmo , 60);

                function updateButtonEnabledText(button, isEnabled)
                {
                    button.firstChild.data = isEnabled ? "Enabled" : "Disabled";
                }

                function onMouseLookButtonClicked(button)
                {
                    gIsMouseLookEnabled = !gIsMouseLookEnabled;
                    updateButtonEnabledText(button, gIsMouseLookEnabled);
                    isMouseLookEnabled = gIsMouseLookEnabled
                    postHttpRequest("setMouseLookEnabled", {isMouseLookEnabled})
                }

                function updateDebugAnnotationButtonEnabledText(button, isEnabled)
                {
                    switch(gAreDebugAnnotationsEnabled)
                    {
                    case 0:
                        button.firstChild.data = "Disabled";
                        break;
                    case 1:
                        button.firstChild.data = "Enabled (vision)";
                        break;
                    case 2:
                        button.firstChild.data = "Enabled (all)";
                        break;
                    default:
                        button.firstChild.data = "ERROR";
                        break;
                    }
                }

                function onDebugAnnotationsButtonClicked(button)
                {
                    gAreDebugAnnotationsEnabled += 1;
                    if (gAreDebugAnnotationsEnabled > 2)
                    {
                        gAreDebugAnnotationsEnabled = 0
                    }

                    updateDebugAnnotationButtonEnabledText(button, gAreDebugAnnotationsEnabled)

                    areDebugAnnotationsEnabled = gAreDebugAnnotationsEnabled
                    postHttpRequest("setAreDebugAnnotationsEnabled", {areDebugAnnotationsEnabled})
                }

                function onHeadlightButtonClicked(button)
                {
                    gIsHeadlightEnabled = !gIsHeadlightEnabled;
                    updateButtonEnabledText(button, gIsHeadlightEnabled);
                    isHeadlightEnabled = gIsHeadlightEnabled
                    postHttpRequest("setHeadlightEnabled", {isHeadlightEnabled})
                }

                function onFreeplayButtonClicked(button)
                {
                    gIsFreeplayEnabled = !gIsFreeplayEnabled;
                    updateButtonEnabledText(button, gIsFreeplayEnabled);
                    isFreeplayEnabled = gIsFreeplayEnabled
                    postHttpRequest("setFreeplayEnabled", {isFreeplayEnabled})
                }

                function onDeviceGyroButtonClicked(button)
                {
                    gIsDeviceGyroEnabled = !gIsDeviceGyroEnabled;
                    updateButtonEnabledText(button, gIsDeviceGyroEnabled);
                    isDeviceGyroEnabled = gIsDeviceGyroEnabled
                    postHttpRequest("setDeviceGyroEnabled", {isDeviceGyroEnabled})
                }

                updateButtonEnabledText(document.getElementById("mouseLookId"), gIsMouseLookEnabled);
                updateButtonEnabledText(document.getElementById("headlightId"), gIsHeadlightEnabled);
                updateDebugAnnotationButtonEnabledText(document.getElementById("debugAnnotationsId"), gAreDebugAnnotationsEnabled);
                updateButtonEnabledText(document.getElementById("freeplayId"), gIsFreeplayEnabled);
                updateButtonEnabledText(document.getElementById("deviceGyroId"), gIsDeviceGyroEnabled);

                function handleDropDownSelect(selectObject)
                {
                    selectedIndex = selectObject.selectedIndex
                    itemName = selectObject.name
                    postHttpRequest("dropDownSelect", {selectedIndex, itemName});
                }

                function handleKeyActivity (e, actionType)
                {
                    var keyCode  = (e.keyCode ? e.keyCode : e.which);
                    var hasShift = (e.shiftKey ? 1 : 0)
                    var hasCtrl  = (e.ctrlKey  ? 1 : 0)
                    var hasAlt   = (e.altKey   ? 1 : 0)

                    if (actionType=="keyup")
                    {
                        if (keyCode == 76) // 'L'
                        {
                            // Simulate a click of the headlight button
                            onHeadlightButtonClicked(document.getElementById("headlightId"))
                        }
                        else if (keyCode == 79) // 'O'
                        {
                            // Simulate a click of the debug annotations button
                            onDebugAnnotationsButtonClicked(document.getElementById("debugAnnotationsId"))
                        }
                        else if (keyCode == 80) // 'P'
                        {
                            // Simulate a click of the debug annotations button
                            onFreeplayButtonClicked(document.getElementById("freeplayId"))
                        }
                        else if (keyCode == 81) // 'Q'
                        {
                            // Simulate a click of the mouse look button
                            onMouseLookButtonClicked(document.getElementById("mouseLookId"))
                        }
                        else if (keyCode == 89) // 'Y'
                        {
                            // Simulate a click of the device gyro button
                            onDeviceGyroButtonClicked(document.getElementById("deviceGyroId"))
                        }
                    }

                    postHttpRequest(actionType, {keyCode, hasShift, hasCtrl, hasAlt})
                }

                function handleMouseActivity (e, actionType)
                {
                    var clientX = e.clientX / document.body.clientWidth  // 0..1 (left..right)
                    var clientY = e.clientY / document.body.clientHeight // 0..1 (top..bottom)
                    var isButtonDown = e.which && (e.which != 0) ? 1 : 0
                    var deltaX = (gLastClientX >= 0) ? (clientX - gLastClientX) : 0.0
                    var deltaY = (gLastClientY >= 0) ? (clientY - gLastClientY) : 0.0
                    gLastClientX = clientX
                    gLastClientY = clientY

                    postHttpRequest(actionType, {clientX, clientY, isButtonDown, deltaX, deltaY})
                }

                function handleTextInput(textField)
                {
                    textEntered = textField.value
                    postHttpRequest("sayText", {textEntered})
                }

                document.addEventListener("keydown", function(e) { handleKeyActivity(e, "keydown") } );
                document.addEventListener("keyup",   function(e) { handleKeyActivity(e, "keyup") } );

                document.addEventListener("mousemove",   function(e) { handleMouseActivity(e, "mousemove") } );

                function stopEventPropagation(event)
                {
                    if (event.stopPropagation)
                    {
                        event.stopPropagation();
                    }
                    else
                    {
                        event.cancelBubble = true
                    }
                }

                document.getElementById("sayTextId").addEventListener("keydown", function(event) {
                    stopEventPropagation(event);
                } );
                document.getElementById("sayTextId").addEventListener("keyup", function(event) {
                    stopEventPropagation(event);
                } );
            </script>

        </body>
    </html>
    '''

<<<<<<< HEAD
=======
def get_annotated_image():
    image = remote_control_cozmo.cozmo.world.latest_image
    if _display_debug_annotations != DEBUG_ANNOTATIONS_DISABLED:
        image = image.annotate_image(scale=2)
    else:
        image = image.raw_image
    return image

>>>>>>> f3f3eb7d
def streaming_video(url_root):
    '''Video streaming generator function'''
    try:
        while True:
            if remote_control_cozmo:
<<<<<<< HEAD
                image = remote_control_cozmo.cozmo.world.latest_image
                if _display_debug_annotations != DEBUG_ANNOTATIONS_DISABLED:
                    image = image.annotate_image(scale=2)
                else:
                    image = image.raw_image
=======
                image = get_annotated_image()
>>>>>>> f3f3eb7d

                img_io = io.BytesIO()
                image.save(img_io, 'PNG')
                img_io.seek(0)
                yield (b'--frame\r\n'
<<<<<<< HEAD
                    b'Content-Type: image/png\r\n\r\n' + img_io.getvalue() + b'\r\n')
=======
                       b'Content-Type: image/png\r\n\r\n' + img_io.getvalue() + b'\r\n')
>>>>>>> f3f3eb7d
            else:
                asyncio.sleep(.1)
    except cozmo.exceptions.SDKShutdown:
        # Tell the main flask thread to shutdown
        requests.post(url_root + 'shutdown')
<<<<<<< HEAD

@flask_app.route("/cozmoImage")
def handle_cozmoImage():
=======

def serve_single_image():
    if remote_control_cozmo:
        try:
            image = get_annotated_image()
            if image:
                return flask_helpers.serve_pil_image(image)
        except cozmo.exceptions.SDKShutdown:
            requests.post('shutdown')
    return flask_helpers.serve_pil_image(_default_camera_image)

def is_microsoft_browser(request):
    agent = request.user_agent.string
    return 'Edge/' in agent or 'MSIE ' in agent or 'Trident/' in agent

@flask_app.route("/cozmoImage")
def handle_cozmoImage():
    if is_microsoft_browser(request):
        return serve_single_image()
>>>>>>> f3f3eb7d
    return flask_helpers.stream_video(streaming_video, request.url_root)

def handle_key_event(key_request, is_key_down):
    message = json.loads(key_request.data.decode("utf-8"))
    if remote_control_cozmo:
        remote_control_cozmo.handle_key(key_code=(message['keyCode']), is_shift_down=message['hasShift'],
                                        is_ctrl_down=message['hasCtrl'], is_alt_down=message['hasAlt'],
                                        is_key_down=is_key_down)
    return ""

@flask_app.route('/shutdown', methods=['POST'])
def shutdown():
    flask_helpers.shutdown_flask(request)
    return ""

@flask_app.route('/mousemove', methods=['POST'])
def handle_mousemove():
    '''Called from Javascript whenever mouse moves'''
    message = json.loads(request.data.decode("utf-8"))
    if remote_control_cozmo:
        remote_control_cozmo.handle_mouse(mouse_x=(message['clientX']), mouse_y=message['clientY'],
                                          delta_x=message['deltaX'], delta_y=message['deltaY'],
                                          is_button_down=message['isButtonDown'])
    return ""


@flask_app.route('/setMouseLookEnabled', methods=['POST'])
def handle_setMouseLookEnabled():
    '''Called from Javascript whenever mouse-look mode is toggled'''
    message = json.loads(request.data.decode("utf-8"))
    if remote_control_cozmo:
        remote_control_cozmo.set_mouse_look_enabled(is_mouse_look_enabled=message['isMouseLookEnabled'])
    return ""


@flask_app.route('/setHeadlightEnabled', methods=['POST'])
def handle_setHeadlightEnabled():
    '''Called from Javascript whenever headlight is toggled on/off'''
    message = json.loads(request.data.decode("utf-8"))
    if remote_control_cozmo:
        remote_control_cozmo.cozmo.set_head_light(enable=message['isHeadlightEnabled'])
    return ""


@flask_app.route('/setAreDebugAnnotationsEnabled', methods=['POST'])
def handle_setAreDebugAnnotationsEnabled():
    '''Called from Javascript whenever debug-annotations mode is toggled'''
    message = json.loads(request.data.decode("utf-8"))
    global _display_debug_annotations
    _display_debug_annotations = message['areDebugAnnotationsEnabled']
    if remote_control_cozmo:
        if _display_debug_annotations == DEBUG_ANNOTATIONS_ENABLED_ALL:
            remote_control_cozmo.cozmo.world.image_annotator.enable_annotator('robotState')
        else:
            remote_control_cozmo.cozmo.world.image_annotator.disable_annotator('robotState')
    return ""


@flask_app.route('/setFreeplayEnabled', methods=['POST'])
def handle_setFreeplayEnabled():
    '''Called from Javascript whenever freeplay mode is toggled on/off'''
    message = json.loads(request.data.decode("utf-8"))
    if remote_control_cozmo:
        isFreeplayEnabled = message['isFreeplayEnabled']
        if isFreeplayEnabled:
            remote_control_cozmo.cozmo.start_freeplay_behaviors()
        else:
            remote_control_cozmo.cozmo.stop_freeplay_behaviors()
    return ""


@flask_app.route('/setDeviceGyroEnabled', methods=['POST'])
def handle_setDeviceGyroEnabled():
    '''Called from Javascript whenever device gyro mode is toggled on/off'''
    message = json.loads(request.data.decode("utf-8"))
    if remote_control_cozmo:
        is_device_gyro_enabled = message['isDeviceGyroEnabled']
        if is_device_gyro_enabled:
            remote_control_cozmo.is_device_gyro_mode_enabled = True
        else:
            remote_control_cozmo.is_device_gyro_mode_enabled = False
            # stop movement when turning off gyro mode
            remote_control_cozmo.cozmo.drive_wheels(0, 0, 0, 0)
    return ""


@flask_app.route('/keydown', methods=['POST'])
def handle_keydown():
    '''Called from Javascript whenever a key is down (note: can generate repeat calls if held down)'''
    return handle_key_event(request, is_key_down=True)


@flask_app.route('/keyup', methods=['POST'])
def handle_keyup():
    '''Called from Javascript whenever a key is released'''
    return handle_key_event(request, is_key_down=False)


@flask_app.route('/dropDownSelect', methods=['POST'])
def handle_dropDownSelect():
    '''Called from Javascript whenever an animSelector dropdown menu is selected (i.e. modified)'''
    message = json.loads(request.data.decode("utf-8"))

    item_name_prefix = "animSelector"
    item_name = message['itemName']

    if remote_control_cozmo and item_name.startswith(item_name_prefix):
        item_name_index = int(item_name[len(item_name_prefix):])
        remote_control_cozmo.set_anim(item_name_index, message['selectedIndex'])

    return ""


@flask_app.route('/sayText', methods=['POST'])
def handle_sayText():
    '''Called from Javascript whenever the saytext text field is modified'''
    message = json.loads(request.data.decode("utf-8"))
    if remote_control_cozmo:
        remote_control_cozmo.text_to_say = message['textEntered']
    return ""


@flask_app.route('/updateCozmo', methods=['POST'])
def handle_updateCozmo():
    if remote_control_cozmo:
        remote_control_cozmo.update()
        action_queue_text = ""
        i = 1
        for action in remote_control_cozmo.action_queue:
            action_queue_text += str(i) + ": " + remote_control_cozmo.action_to_text(action) + "<br>"
            i += 1

        return '''Action Queue:<br>''' + action_queue_text + '''
        '''
    return ""


def run(sdk_conn):
    robot = sdk_conn.wait_for_robot()
    robot.world.image_annotator.add_annotator('robotState', RobotStateDisplay)
    robot.enable_device_imu(True, True, True)

    global remote_control_cozmo
    remote_control_cozmo = RemoteControlCozmo(robot)

    # Turn on image receiving by the camera
    robot.camera.image_stream_enabled = True

    flask_helpers.run_flask(flask_app)

if __name__ == '__main__':
    cozmo.setup_basic_logging()
    cozmo.robot.Robot.drive_off_charger_on_connect = False  # RC can drive off charger if required
    try:
        cozmo.connect(run)
    except KeyboardInterrupt as e:
        pass
    except cozmo.ConnectionError as e:
        sys.exit("A connection error occurred: %s" % e)<|MERGE_RESOLUTION|>--- conflicted
+++ resolved
@@ -517,9 +517,7 @@
                 var gAreDebugAnnotationsEnabled = '''+ str(_display_debug_annotations) + '''
                 var gIsHeadlightEnabled = false
                 var gIsFreeplayEnabled = false
-<<<<<<< HEAD
                 var gIsDeviceGyroEnabled = false
-=======
                 var gUserAgent = window.navigator.userAgent;
                 var gIsMicrosoftBrowser = gUserAgent.indexOf('MSIE ') > 0 || gUserAgent.indexOf('Trident/') > 0 || gUserAgent.indexOf('Edge/') > 0;
                 var gSkipFrame = false;
@@ -527,7 +525,6 @@
                 if (gIsMicrosoftBrowser) {
                     document.getElementById("cozmoImageMicrosoftWarning").style.display = "block";
                 }
->>>>>>> f3f3eb7d
 
                 function postHttpRequest(url, dataSet)
                 {
@@ -538,8 +535,6 @@
 
                 function updateCozmo()
                 {
-<<<<<<< HEAD
-=======
                     if (gIsMicrosoftBrowser && !gSkipFrame) {
                         // IE doesn't support MJPEG, so we need to ping the server for more images.
                         // Though, if this happens too frequently, the controls will be unresponsive.
@@ -548,7 +543,6 @@
                     } else if (gSkipFrame) {
                         gSkipFrame = false;
                     }
->>>>>>> f3f3eb7d
                     var xhr = new XMLHttpRequest();
                     xhr.onreadystatechange = function() {
                         if (xhr.readyState == XMLHttpRequest.DONE) {
@@ -732,8 +726,6 @@
     </html>
     '''
 
-<<<<<<< HEAD
-=======
 def get_annotated_image():
     image = remote_control_cozmo.cozmo.world.latest_image
     if _display_debug_annotations != DEBUG_ANNOTATIONS_DISABLED:
@@ -742,41 +734,27 @@
         image = image.raw_image
     return image
 
->>>>>>> f3f3eb7d
 def streaming_video(url_root):
     '''Video streaming generator function'''
     try:
         while True:
             if remote_control_cozmo:
-<<<<<<< HEAD
                 image = remote_control_cozmo.cozmo.world.latest_image
                 if _display_debug_annotations != DEBUG_ANNOTATIONS_DISABLED:
                     image = image.annotate_image(scale=2)
                 else:
                     image = image.raw_image
-=======
-                image = get_annotated_image()
->>>>>>> f3f3eb7d
 
                 img_io = io.BytesIO()
                 image.save(img_io, 'PNG')
                 img_io.seek(0)
                 yield (b'--frame\r\n'
-<<<<<<< HEAD
                     b'Content-Type: image/png\r\n\r\n' + img_io.getvalue() + b'\r\n')
-=======
-                       b'Content-Type: image/png\r\n\r\n' + img_io.getvalue() + b'\r\n')
->>>>>>> f3f3eb7d
             else:
                 asyncio.sleep(.1)
     except cozmo.exceptions.SDKShutdown:
         # Tell the main flask thread to shutdown
         requests.post(url_root + 'shutdown')
-<<<<<<< HEAD
-
-@flask_app.route("/cozmoImage")
-def handle_cozmoImage():
-=======
 
 def serve_single_image():
     if remote_control_cozmo:
@@ -796,7 +774,6 @@
 def handle_cozmoImage():
     if is_microsoft_browser(request):
         return serve_single_image()
->>>>>>> f3f3eb7d
     return flask_helpers.stream_video(streaming_video, request.url_root)
 
 def handle_key_event(key_request, is_key_down):
