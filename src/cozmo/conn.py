# Copyright (c) 2016-2017 Anki, Inc.
#
# Licensed under the Apache License, Version 2.0 (the "License");
# you may not use this file except in compliance with the License.
# You may obtain a copy of the License in the file LICENSE.txt or at
#
#     http://www.apache.org/licenses/LICENSE-2.0
#
# Unless required by applicable law or agreed to in writing, software
# distributed under the License is distributed on an "AS IS" BASIS,
# WITHOUT WARRANTIES OR CONDITIONS OF ANY KIND, either express or implied.
# See the License for the specific language governing permissions and
# limitations under the License.

'''Engine connection.

The SDK operates by connecting to the Cozmo "engine" - typically the Cozmo
app that runs on an iOS or Android device.

The engine is responsible for much of the work that Cozmo does, including
image recognition, path planning, behaviors and animation handling, etc.

The :mod:`cozmo.run` module takes care of opening a connection over a USB
connection to a device, but the :class:`CozmoConnection` class defined in
this module does the work of relaying messages to and from the engine and
dispatching them to the :class:`cozmo.robot.Robot` instance.
'''

# __all__ should order by constants, event classes, other classes, functions.
__all__ = ['EvtRobotFound', 'CozmoConnection']


import asyncio
import platform

import cozmoclad

from . import logger
from . import anim
from . import clad_protocol
from . import event
from . import exceptions
from . import robot
from . import version

from . import _clad
from ._clad import _clad_to_engine_cozmo, _clad_to_engine_iface, _clad_to_game_cozmo, _clad_to_game_iface


class EvtConnected(event.Event):
    '''Triggered when the initial connection to the device has been established.

    This connection is setup before contacting the robot - Wait for EvtRobotFound
    or EvtRobotReady for a usefully configured Cozmo instance.
    '''
    conn = 'The connected CozmoConnection object'


class EvtRobotFound(event.Event):
    '''Triggered when a Cozmo robot is detected, but before he's initialized.

    :class:`cozmo.robot.EvtRobotReady` is dispatched when the robot is fully initialized.
    '''
    robot = 'The Cozmo object for the robot'


class EvtConnectionClosed(event.Event):
    '''Triggered when the connection to the controlling device is closed.
    '''
    exc = 'The exception that triggered the closure, or None'


# Some messages have no robotID but should still be forwarded to the primary robot
FORCED_ROBOT_MESSAGES = {"AnimationAborted",
                         "AnimationEvent",
                         "BehaviorObjectiveAchieved",
                         "BehaviorTransition",
                         "BlockPickedUp",
                         "BlockPlaced",
                         "BlockPoolDataMessage",
                         "CarryStateUpdate",
                         "ChargerEvent",
                         "ConnectedObjectStates",
                         "CubeLightsStateTransition",
                         "CurrentCameraParams",
                         "LoadedKnownFace",
<<<<<<< HEAD
                         "LocatedObjectStates",
=======
                         "ObjectPowerLevel",
>>>>>>> 825d4c3d
                         "ObjectProjectsIntoFOV",
                         "ReactionaryBehaviorTransition",
                         "RobotChangedObservedFaceID",
                         "RobotCliffEventFinished",
                         "RobotErasedAllEnrolledFaces",
                         "RobotErasedEnrolledFace",
                         "RobotObservedMotion",
                         "RobotObservedPet",
                         "RobotObservedPossibleObject",
                         "RobotOnChargerPlatformEvent",
                         "RobotReachedEnrollmentCount",
                         "RobotRenamedEnrolledFace",
                         "UnexpectedMovement"}


class CozmoConnection(event.Dispatcher, clad_protocol.CLADProtocol):
    '''Manages the connection to the Cozmo app to communicate with the core engine.

    An instance of this class is passed to functions used with
    :func:`cozmo.run.connect`.  At the point the function is executed,
    the connection is already established and verified, and the
    :class:`EvtConnected` has already been sent.

    However, after the initial connection is established, programs will usually
    want to call :meth:`wait_for_robot` to wait for an actual Cozmo robot to
    be detected and initialized before doing useful work.
    '''

    #: callable: The factory function that returns a
    #: :class:`cozmo.robot.Robot` class or subclass instance.
    robot_factory = robot.Robot

    #: callable: The factory function that returns an
    #: :class:`cozmo.anim.AnimationNames` class or subclass instance.
    anim_names_factory = anim.AnimationNames

    # overrides for CLADProtocol
    clad_decode_union = _clad_to_game_iface.MessageEngineToGame
    clad_encode_union = _clad_to_engine_iface.MessageGameToEngine

    def __init__(self, *a, **kw):
        super().__init__(*a, **kw)
        self._is_connected = False
        self._is_ui_connected = False
        self._running = True
        self._robots = {}
        self._primary_robot = None

        #: A dict containing information about the device the connection is using.
        self.device_info = {}

        #: An :class:`cozmo.anim.AnimationNames` object that references all
        #: available animation names
        self.anim_names = self.anim_names_factory(self)


    #### Private Methods ####

    def __repr__(self):
        info = ' '.join(['%s="%s"' % (k, self.device_info[k])
            for k in sorted(self.device_info.keys())])
        return '<%s %s>' % (self.__class__.__name__, info)

    def connection_made(self, transport):
        super().connection_made(transport)
        self._is_connected = True

    def connection_lost(self, exc):
        super().connection_lost(exc)
        self._is_connected = False
        if self._running:
            self.abort(exceptions.ConnectionAborted("Lost connection to the device"))
            logger.error("Lost connection to the device: %s", exc)

    async def shutdown(self):
        '''Close the connection to the device.'''
        if self._running and self._is_connected:
            logger.info("Shutting down connection")
            self._running = False
            event._abort_futures(exceptions.SDKShutdown())
            self._stop_dispatcher()
            self.transport.close()

    def abort(self, exc):
        '''Abort the connection to the device.'''
        if self._running:
            logger.info('Aborting connection: %s', exc)
            self._running = False
            # Allow any currently pending futures to complete before the
            # remainder are aborted.
            self._loop.call_soon(lambda: event._abort_futures(exc))
            self._stop_dispatcher()
            self.transport.close()


    def msg_received(self, msg):
        '''Receives low level communication messages from the engine.'''
        if not self._running:
            return

        try:
            tag_name = msg.tag_name

            if tag_name == 'Ping':
                # short circuit to avoid unnecessary event overhead
                return self._handle_ping(msg._data)

            elif tag_name == 'UiDeviceConnected':
                # handle outside of event dispatch for quick abort in case
                # of a version mismatch problem.
                return self._handle_ui_device_connected(msg._data)

            msg = msg._data
            robot_id = getattr(msg, 'robotID', None)

            if not robot_id and self._primary_robot and (tag_name in FORCED_ROBOT_MESSAGES):
                # Forward to the primary robot
                robot_id = self._primary_robot.robot_id

            event_name = '_Msg' +  tag_name

            evttype = getattr(_clad, event_name, None)
            if evttype is None:
                logger.error('Received unknown CLAD message %s', event_name)
                return

            if robot_id:
                # dispatch robot-specific messages to Cozmo robot instances
                return self._process_robot_msg(robot_id, evttype, msg)

            self.dispatch_event(evttype, msg=msg)

        except Exception as exc:
            # No exceptions should reach this point; it's a bug if they do.
            self.abort(exc)

    def _process_robot_msg(self, robot_id, evttype, msg):
        if robot_id > 1:
            # One day we might support multiple robots.. if we see a robot_id != 1
            # currently though, it's an error.
            # Note: MsgRobotPoked always sends the wrong id through currently
            logger.debug('INVALID ROBOT_ID SEEN robot_id=%s event=%s msg=%s', robot_id, evttype, msg.__str__())
            robot_id = 1 # XXX remove when errant messages have been fixed

        robot = self._robots.get(robot_id)
        if not robot:
            logger.info('Found robot id=%s', robot_id)
            robot = self.robot_factory(self, robot_id, is_primary=self._primary_robot is None)
            self._robots[robot_id] = robot
            if not self._primary_robot:
                self._primary_robot = robot
            # Dispatch an event notifying that a new robot has been found
            # the robot itself will send EvtRobotReady after initialization
            self.dispatch_event(EvtRobotFound, robot=robot)

            # _initialize will set the robot to a known good state in the
            # background and dispatch a EvtRobotReady event when completed.
            robot._initialize()

        robot.dispatch_event(evttype, msg=msg)


    #### Properties ####

    @property
    def is_connected(self):
        '''bool: True if currently connected to the remote engine.'''
        return self._is_connected


    #### Private Event handlers ####

    def _handle_ping(self, msg):
        '''Respond to a ping event.'''
        if msg.isResponse:
            # To avoid duplication, pings originate from engine, and engine
            # accumulates the latency info from the responses
            logger.error("Only engine should receive responses")
        else:
            resp = _clad_to_engine_iface.Ping(
                counter=msg.counter,
                timeSent_ms=msg.timeSent_ms,
                isResponse=True)
            self.send_msg(resp)

    def _recv_default_handler(self, event, **kw):
        '''Default event handler.'''
        if event.event_name.startswith('msg_animation'):
            return self.anim.dispatch_event(event)

        logger.debug('Engine received unhandled event_name=%s  kw=%s', event, kw)

    def _recv_msg_animation_available(self, evt, msg):
        self.anim_names.dispatch_event(evt)

    def _recv_msg_end_of_message(self, evt, *a, **kw):
        self.anim_names.dispatch_event(evt)

    def _handle_ui_device_connected(self, msg):
        if msg.connectionType != _clad_to_engine_cozmo.UiConnectionType.SdkOverTcp:
            # This isn't for us
            return

        if msg.deviceID != 1:
            logger.error('Unexpected Device Id %s', msg.deviceID)
            return

        # Verify that engine and SDK are compatible
        clad_hashes_match = False
        try:
            cozmoclad.assert_clad_match(msg.toGameCLADHash, msg.toEngineCLADHash)
            clad_hashes_match = True
        except cozmoclad.CLADHashMismatch as exc:
            logger.error(exc)

        build_versions_match = (cozmoclad.__build_version__ == '00000.00000.00000'
            or cozmoclad.__build_version__ == msg.buildVersion)

        if clad_hashes_match and not build_versions_match:
            # If CLAD hashes match, and this is only a minor version change,
            # then still allow connection (it's just an app hotfix
            # that didn't require CLAD or SDK changes)
            sdk_major_version = cozmoclad.__build_version__.split(".")[0:2]
            build_major_version = msg.buildVersion.split(".")[0:2]
            build_versions_match = (sdk_major_version == build_major_version)

        if clad_hashes_match and build_versions_match:
            connection_success_msg = _clad_to_engine_iface.UiDeviceConnectionSuccess(
                connectionType=msg.connectionType,
                deviceID=msg.deviceID,
                buildVersion = cozmoclad.__version__,
                sdkModuleVersion = version.__version__,
                pythonVersion = platform.python_version(),
                pythonImplementation = platform.python_implementation(),
                osVersion = platform.platform(),
                cpuVersion = platform.machine())

            self.send_msg(connection_success_msg)

        else:
            try:
                wrong_version_msg = _clad_to_engine_iface.UiDeviceConnectionWrongVersion(
                    reserved=0,
                    connectionType=msg.connectionType,
                    deviceID = msg.deviceID,
                    buildVersion = cozmoclad.__version__)

                self.send_msg(wrong_version_msg)
            except AttributeError:
                pass

            line_separator = "=" * 80
            error_message = "\n" + line_separator + "\n"

            if not build_versions_match:

                def _trimmed_version(ver_string):
                    # Trim leading zeros from the version string.
                    trimmed_string = ""
                    for i in ver_string.split("."):
                        trimmed_string += str(int(i)) + "."
                    return trimmed_string[:-1]  # remove trailing "."

                error_message += ("App and SDK versions do not match!\n"
                                  "----------------------------------\n"
                                  "SDK's cozmoclad version: %s\n"
                                  "         != app version: %s\n\n"
                                  % (cozmoclad.__version__, _trimmed_version(msg.buildVersion)))

                if cozmoclad.__build_version__ < msg.buildVersion:
                    # App is newer
                    error_message += ('Please update your SDK to the newest version by calling command:\n'
                                      '"pip3 install --user --upgrade cozmo"\n'
                                      'and downloading the latest examples from:\n'
                                      'http://cozmosdk.anki.com/docs/downloads.html\n')
                else:
                    # SDK is newer
                    error_message += ('Please either:\n\n'
                                      '1) Update your app to the most recent version on the app store.\n'
                                      '2) Or, if you prefer, please determine which SDK version matches\n'
                                      '   your app version at: http://go.anki.com/cozmo-sdk-version\n'
                                      '   Then downgrade your SDK by calling the following command,\n'
                                      '   replacing SDK_VERSION with the version listed at that page:\n'
                                      '   "pip3 install --ignore-installed cozmo==SDK_VERSION"\n')

            else:
                # CLAD version mismatch
                error_message += ('CLAD Hashes do not match!\n'
                                  '-------------------------\n'
                                  'Your Python and C++ CLAD versions do not match - connection refused.\n'
                                  'Please check that you have the most recent versions of both the SDK and the\n'
                                  'Cozmo app. You may update your SDK by calling:\n'
                                  '"pip3 install --user --ignore-installed cozmo".\n'
                                  'Please also check the app store for a Cozmo app update.\n')

            error_message += line_separator
            logger.error(error_message)

            exc = exceptions.SDKVersionMismatch("SDK library does not match software running on device")
            self.abort(exc)
            return

        self._is_ui_connected = True
        self.dispatch_event(EvtConnected, conn=self)

        logger.info('App connection established. sdk_version=%s '
                'cozmoclad_version=%s app_build_version=%s',
                version.__version__, cozmoclad.__version__, msg.buildVersion)

        # We send RequestConnectedObjects and RequestLocatedObjectStates before
        # refreshing the animation names as this ensures that we will receive
        # the responses before we mark the robot as ready.

        # Request information on connected objects (e.g. the object ID of each cube)
        # (this won't provide location/pose info)
        msg = _clad_to_engine_iface.RequestConnectedObjects()
        self.send_msg(msg)

        # Request the pose information for all objects whose location we know
        # (this won't include any objects where the location is currently not known)
        msg = _clad_to_engine_iface.RequestLocatedObjectStates()
        self.send_msg(msg)

        self.anim_names.refresh()

    def _recv_msg_image_chunk(self, evt, *, msg):
        if self._primary_robot:
            self._primary_robot.dispatch_event(evt)


    #### Public Event Handlers ####

    #### Commands ####

    async def _wait_for_robot(self, timeout=5):
        if not self._primary_robot:
            await self.wait_for(EvtRobotFound, timeout=timeout)
        if self._primary_robot.is_ready:
            return self._primary_robot
        await self._primary_robot.wait_for(robot.EvtRobotReady, timeout=timeout)
        return self._primary_robot

    async def wait_for_robot(self, timeout=5):
        '''Wait for a Cozmo robot to connect and complete initialization.

        Args:
            timeout (float): Maximum length of time to wait for a robot to be ready in seconds.
        Returns:
            A :class:`cozmo.robot.Robot` instance that's ready to use.
        Raises:
            :class:`asyncio.TimeoutError` if there's no response from the robot.
        '''
        try:
            robot = await self._wait_for_robot(timeout)
            if robot and robot.drive_off_charger_on_connect:
                await robot.drive_off_charger_contacts().wait_for_completed()
        except asyncio.TimeoutError:
            logger.error('Timed out waiting for robot to initialize')
            raise
        return robot<|MERGE_RESOLUTION|>--- conflicted
+++ resolved
@@ -84,11 +84,8 @@
                          "CubeLightsStateTransition",
                          "CurrentCameraParams",
                          "LoadedKnownFace",
-<<<<<<< HEAD
                          "LocatedObjectStates",
-=======
                          "ObjectPowerLevel",
->>>>>>> 825d4c3d
                          "ObjectProjectsIntoFOV",
                          "ReactionaryBehaviorTransition",
                          "RobotChangedObservedFaceID",
