--- conflicted
+++ resolved
@@ -299,16 +299,9 @@
 
         self.last_observed_robot_timestamp = object_state.lastObservedTimestamp
 
-<<<<<<< HEAD
-        self._pose = util.Pose(object_state.pose.x, object_state.pose.y, object_state.pose.z,
-                               q0=object_state.pose.q0, q1=object_state.pose.q1,
-                               q2=object_state.pose.q2, q3=object_state.pose.q3,
-                               origin_id=object_state.pose.originID)
-=======
-        self._pose = util.Pose._create_from_clad(available_object.pose)
-        if available_object.poseState == _clad_to_game_anki.PoseState.Unknown:
+        self._pose = util.Pose._create_from_clad(object_state.pose)
+        if object_state.poseState == _clad_to_game_anki.PoseState.Unknown:
             self._pose.invalidate()
->>>>>>> 4204ef89
 
         self.dispatch_event(EvtObjectAvailable,
                             obj=self,
