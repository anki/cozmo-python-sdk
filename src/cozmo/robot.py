--- conflicted
+++ resolved
@@ -34,10 +34,6 @@
 '''
 
 # __all__ should order by constants, event classes, other classes, functions.
-<<<<<<< HEAD
-__all__ = ['MAX_HEAD_ANGLE', 'MIN_HEAD_ANGLE', 'MIN_LIFT_HEIGHT_MM', 'MAX_LIFT_HEIGHT_MM',
-           'EvtRobotReady',
-=======
 __all__ = ['MIN_HEAD_ANGLE', 'MAX_HEAD_ANGLE',
            'MIN_LIFT_HEIGHT', 'MIN_LIFT_HEIGHT_MM', 'MAX_LIFT_HEIGHT', 'MAX_LIFT_HEIGHT_MM',
            'MIN_LIFT_ANGLE', 'MAX_LIFT_ANGLE',
@@ -46,7 +42,6 @@
            # Helper classes
            'LiftPosition',
            # Robot Action classes
->>>>>>> bd490654
            'DisplayOledFaceImage', 'DockWithCube', 'DriveOffChargerContacts', 'DriveStraight',
            'GoToObject', 'GoToPose', 'PerformOffChargerContext', 'PickupObject',
            'PlaceObjectOnGroundHere', 'PlaceOnObject', 'RollCube', 'SayText', 'SetHeadAngle',
@@ -901,20 +896,12 @@
 
     @property
     def is_head_in_pos(self):
-<<<<<<< HEAD
-        '''bool: True if Cozmo's head in the desired position (False if still trying to move there).'''
-=======
         '''bool: True if Cozmo's head is in the desired position (False if still trying to move there).'''
->>>>>>> bd490654
         return (self._robot_status_flags & _clad_to_game_cozmo.RobotStatusFlag.HEAD_IN_POS) != 0
 
     @property
     def is_anim_buffer_full(self):
-<<<<<<< HEAD
-        '''bool: True if Cozmo's animation buffer full (on robot).'''
-=======
         '''bool: True if Cozmo's animation buffer is full (on robot).'''
->>>>>>> bd490654
         return (self._robot_status_flags & _clad_to_game_cozmo.RobotStatusFlag.IS_ANIM_BUFFER_FULL) != 0
 
     @property
@@ -1096,14 +1083,8 @@
         self._robot_status_flags = msg.status  # uint_16 as bitflags - See _clad_to_game_cozmo.RobotStatusFlag
         self._game_status_flags = msg.gameStatus  # uint_8  as bitflags - See _clad_to_game_cozmo.GameStatusFlag
 
-<<<<<<< HEAD
-=======
         self.dispatch_event(EvtRobotStateUpdated, robot=self)
 
-        if msg.robotID != self.robot_id:
-            logger.error("robot ID changed mismatch (msg=%s, self=%s)", msg.robotID, self.robot_id )
-
->>>>>>> bd490654
     def _recv_msg_behavior_transition(self, evt, *, msg):
         new_type = behavior.BehaviorTypes.find_by_id(msg.newBehaviorExecType)
         if self._current_behavior is not None:
